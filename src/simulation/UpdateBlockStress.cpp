// Copyright (c) 2012-2014 Eric M. Heien, Michael K. Sachs, John B. Rundle
//
// Permission is hereby granted, free of charge, to any person obtaining a
// copy of this software and associated documentation files (the "Software"),
// to deal in the Software without restriction, including without limitation
// the rights to use, copy, modify, merge, publish, distribute, sublicense,
// and/or sell copies of the Software, and to permit persons to whom the
// Software is furnished to do so, subject to the following conditions:
//
// The above copyright notice and this permission notice shall be included in
// all copies or substantial portions of the Software.
//
// THE SOFTWARE IS PROVIDED "AS IS", WITHOUT WARRANTY OF ANY KIND, EXPRESS OR
// IMPLIED, INCLUDING BUT NOT LIMITED TO THE WARRANTIES OF MERCHANTABILITY,
// FITNESS FOR A PARTICULAR PURPOSE AND NONINFRINGEMENT. IN NO EVENT SHALL THE
// AUTHORS OR COPYRIGHT HOLDERS BE LIABLE FOR ANY CLAIM, DAMAGES OR OTHER
// LIABILITY, WHETHER IN AN ACTION OF CONTRACT, TORT OR OTHERWISE, ARISING
// FROM, OUT OF OR IN CONNECTION WITH THE SOFTWARE OR THE USE OR OTHER
// DEALINGS IN THE SOFTWARE.

#include "UpdateBlockStress.h"

/*!
 Initialize the stress calculation by setting initial block slip and stresses
 then calculating the stress in the whole system.
 */
void UpdateBlockStress::init(SimFramework *_sim) {
    BlockList::iterator nt;
    BlockID             gid;
    int                 lid;
    double              stress_drop, norm_velocity;

    sim = static_cast<Simulation *>(_sim);
    tmpBuffer = new double[sim->numGlobalBlocks()];

    // All processes need the friction values for all blocks, so we set rhogd here
    // and transfer stress drop values between nodes later
    for (gid=0; gid<sim->numGlobalBlocks(); ++gid) {
        double rho = 5.515e3;      // density of rock in kg m^-3
        double g = 9.81;           // force of gravity in m s^-2
        double depth = -sim->getBlock(gid).center()[2];  // depth of block center in m

        sim->setRhogd(gid, rho*g*depth);       // kg m^-3 * m s^-2 * m = kg m^-1 * s^-2 = Pa
<<<<<<< HEAD
    }

    for (lid=0; lid<sim->numLocalBlocks(); ++lid) {
        gid = sim->getGlobalBID(lid);
=======
        sim->setDynamicVal(gid, sim->getDynamic());
        sim->setFailed(gid, false);
>>>>>>> 0523fd14

        // Set stresses to their specified initial values
        sim->setShearStress(gid, sim->getInitShearStress(gid));
        sim->setNormalStress(gid, sim->getInitNormalStress(gid));

        // Set the stress drop based on the Greens function calculations
        stress_drop = 0;
        norm_velocity = sim->getBlock(gid).slip_rate();

        for (nt=sim->begin(); nt!=sim->end(); ++nt) {
            stress_drop += (nt->slip_rate()/norm_velocity)*sim->getGreenShear(gid, nt->getBlockID());
        }

        sim->setStressDrop(gid, sim->getBlock(gid).max_slip()*stress_drop);

        // noise in the range [1-a, 1+a)
        sim->setSlipDeficit(gid, 0);

        if (sim->isLocalBlockID(gid)) {
            sim->decompressNormalRow(gid);
            //sim->setGreenNormal(bid, bid, 0.0);  // Erase diagonal for normal Greens matrix
            sim->compressNormalRow(gid, 0.7);
        }
    }

#ifdef MPI_C_FOUND

    // Transfer stress drop values between nodes
    // This is needed for normal stress Green's calculations
    for (gid=0; gid<sim->numGlobalBlocks(); ++gid) {
        double     stress_drop;

        if (sim->isLocalBlockID(gid)) {
            stress_drop = sim->getStressDrop(gid);
        }

        MPI_Bcast(&stress_drop, 1, MPI_DOUBLE, sim->getBlockNode(gid), MPI_COMM_WORLD);

        if (!sim->isLocalBlockID(gid)) {
            sim->setStressDrop(gid, stress_drop);
        }
    }

#endif

    // Compute initial stress on all blocks
    stressRecompute();
}

/*!
 Calculate the stress on all blocks and determine which block will be
 the next to fail and when it will fail. Use this to determine the
 slipDeficit on all blocks at the time of failure. Finally, use the
 new slipDeficit to recalculate the stress on all blocks at the time of failure.
 */
SimRequest UpdateBlockStress::run(SimFramework *_sim) {
    // Put a stress load on all blocks and determine which block will fail first
    int                     lid;
    BlockVal                next_static_fail, next_aftershock, next_event, next_event_global;
    quakelib::Conversion    convert;
    quakelib::ModelEvent    new_event;

    // Calculate the current rates of stress change on all blocks
    stressRecompute();

    // Given the rates of change, determine which block will fail next
    nextStaticFailure(next_static_fail);

    // Get the next aftershock event time
    nextAftershock(next_aftershock);

    // Take whichever is sooner, with ties going in favor of aftershocks
    if (next_static_fail.val < next_aftershock.val) {
        next_event.val = next_static_fail.val;
        next_event.block_id = next_static_fail.block_id;
    } else {
        next_event.val = next_aftershock.val;
        next_event.block_id = next_aftershock.block_id;
    }

    // Each node now has the time before the first failure among its blocks
    // Determine the time to first failure over all nodes
    sim->allReduceBlockVal(next_event, next_event_global, BLOCK_VAL_MIN);

    // If we didn't find any static failures or aftershocks, abort the simulation
    if (sim->isRootNode()) assertThrow(next_event_global.val < DBL_MAX, "System stuck, no blocks to move.");

    // Increment the simulation year to the next failure time and
    // update the slip on all other blocks
    sim->incrementYear(next_event_global.val);

    for (lid=0; lid<sim->numLocalBlocks(); ++lid) {
        BlockID gid = sim->getGlobalBID(lid);
        Block &local_block = sim->getBlock(gid);
        double cur_slip_deficit = sim->getSlipDeficit(gid);
        sim->setSlipDeficit(gid, cur_slip_deficit-local_block.slip_rate()*convert.year2sec(next_event_global.val)*(1.0-local_block.aseismic()));
    }

    // Recalculate the stress on all blocks with the new slip deficits
    stressRecompute();

    // Record the current event
    new_event.setEventTriggerOnThisNode(next_event_global.block_id==next_static_fail.block_id);
    new_event.setEventTrigger(next_event_global.block_id);
    new_event.setEventYear(sim->getYear());
    new_event.setEventNumber(sim->getEventCount());
    sim->addEvent(new_event);

    if (sim->getYear() > sim->getSimDuration()) return SIM_STOP_REQUIRED;
    else return SIM_CONTINUE;
}

/*!
 Calculate the time to the next aftershock. Aftershocks are only held
 on the root node so other nodes ignore this.
 */
void UpdateBlockStress::nextAftershock(BlockVal &next_aftershock) {
    if (sim->isRootNode() && sim->numAftershocksToProcess() > 0) {
        next_aftershock.val = sim->nextAftershockTime() - sim->getYear();
    } else {
        next_aftershock.val = DBL_MAX;
    }

    next_aftershock.block_id = UNDEFINED_ELEMENT_ID;
}

/*!
 Determine the next time step in the simulation when a failure occurs.
 Return the block ID of the block responsible for the failure and the timestep until the failure.
 */
void UpdateBlockStress::nextStaticFailure(BlockVal &next_static_fail) {
    BlockList::iterator     it;
    double                  ts;
    BlockID                 gid;
    int                     lid;
    quakelib::Conversion    convert;

    // Set up the temporary buffer and update field
    for (it=sim->begin(); it!=sim->end(); ++it) {
        tmpBuffer[it->getBlockID()] = 0.0;

        // Set the update field to be the slip rate of each block
        sim->setUpdateField(it->getBlockID(), it->slip_rate());
    }

    // update the temporary buffer with the Greens function applied to the block slip rates
    sim->matrixVectorMultiplyAccum(tmpBuffer,
                                   sim->greenShear(),
                                   sim->getUpdateFieldPtr(),
                                   true);

    if (sim->doNormalStress()) {
        for (it=sim->begin(); it!=sim->end(); ++it) {
            BlockID gid = it->getBlockID();
            sim->setUpdateField(gid, -sim->getFriction(gid)*it->slip_rate());
        }

        sim->matrixVectorMultiplyAccum(tmpBuffer,
                                       sim->greenNormal(),
                                       sim->getUpdateFieldPtr(),
                                       true);
    }

    // Go through the blocks and find which one will fail first
    next_static_fail.val = DBL_MAX;
    next_static_fail.block_id = UNDEFINED_ELEMENT_ID;

    for (lid=0; lid<sim->numLocalBlocks(); ++lid) {
        gid = sim->getGlobalBID(lid);
        Block &block = sim->getBlock(gid);

        // Calculate the time until this block will fail
        // If the block has aseismic slip, the calculation is the exact solution of the
        // differential equation d(cff)/dt = rate_of_stress_change + cff*aseismic_frac*self_shear/recurrence
        if (block.aseismic() > 0) {
            double      A, B, K;
            A = -tmpBuffer[gid];
            B = -block.aseismic()*sim->getSelfStresses(gid)/sim->getRecurrence(gid);
            K = -log(A+B*sim->getCFF(gid))/B;
            ts = K + log(A)/B;
        } else {
            ts = convert.sec2year(sim->getCFF(gid)/tmpBuffer[gid]);
        }

        // Blocks with negative timesteps are skipped. These effectively mean the block
        // should have failed already but didn't. This can happen in the starting phase
        // of a simulation due to initial stresses. These blocks will fail anyway in the
        // event propagation section, so we can safely ignore them here. However, negative
        // timesteps should not happen after the simulation has progressed for a while.
        if (ts <= 0) continue;

        // If the time to slip is less than the current shortest time, record the block
        // To ensure reproducibility with multiple processes, if multiple blocks fail
        // at the same time then we choose the block with the lowest ID over all the processes
        if (ts < next_static_fail.val) {
            next_static_fail.block_id = gid;
            next_static_fail.val = ts;
        } else if (ts == next_static_fail.val) {
            next_static_fail.block_id = (gid < next_static_fail.block_id ? gid : next_static_fail.block_id);
        }
    }
}

/*!
 Recompute the stress on each block based on the slip deficits of all the other blocks.
 */
void UpdateBlockStress::stressRecompute(void) {
    BlockList::iterator it;

    // Reset the shear and normal stress, and set the update field to be the slip deficit
    for (it=sim->begin(); it!=sim->end(); ++it) {
        BlockID gid = it->getBlockID();
        sim->setShearStress(gid, 0.0);
        sim->setNormalStress(gid, sim->getRhogd(gid));
        sim->setUpdateField(gid, sim->getSlipDeficit(gid));
    }

    // Distribute the new update field over all nodes
    sim->distributeUpdateField();

    // Multiply the Greens shear function by the slipDeficit vector
    // to get shear on local blocks
    sim->matrixVectorMultiplyAccum(sim->getShearStressPtr(),
                                   sim->greenShear(),
                                   sim->getUpdateFieldPtr(),
                                   true);

    if (sim->doNormalStress()) {
        sim->matrixVectorMultiplyAccum(sim->getNormalStressPtr(),
                                       sim->greenNormal(),
                                       sim->getUpdateFieldPtr(),
                                       true);
    }

    // Recompute the CFF on blocks based on the new shear/normal stresses
    sim->computeCFFs();

}

void UpdateBlockStress::finish(SimFramework *_sim) {
    delete tmpBuffer;
}<|MERGE_RESOLUTION|>--- conflicted
+++ resolved
@@ -35,21 +35,17 @@
 
     // All processes need the friction values for all blocks, so we set rhogd here
     // and transfer stress drop values between nodes later
-    for (gid=0; gid<sim->numGlobalBlocks(); ++gid) {
+    for (lid=0; lid<sim->numLocalBlocks(); ++lid) {
         double rho = 5.515e3;      // density of rock in kg m^-3
         double g = 9.81;           // force of gravity in m s^-2
         double depth = -sim->getBlock(gid).center()[2];  // depth of block center in m
 
+        gid = sim->getGlobalBID(lid);
+        
         sim->setRhogd(gid, rho*g*depth);       // kg m^-3 * m s^-2 * m = kg m^-1 * s^-2 = Pa
-<<<<<<< HEAD
-    }
-
-    for (lid=0; lid<sim->numLocalBlocks(); ++lid) {
-        gid = sim->getGlobalBID(lid);
-=======
+
         sim->setDynamicVal(gid, sim->getDynamic());
         sim->setFailed(gid, false);
->>>>>>> 0523fd14
 
         // Set stresses to their specified initial values
         sim->setShearStress(gid, sim->getInitShearStress(gid));
